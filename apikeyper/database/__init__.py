from __future__ import annotations

import sqlite3
import json
import xml.etree.ElementTree as ET
from typing import Optional
from apikeyper.__about__ import __DEFAULT_DATA_DIR__
from apikeyper.log_engine import Loggable, LOG_DEVICE as ROOT_LOGGER


logger = ROOT_LOGGER.get_child()
log = logger.logger

DEFAULT_DB_FILEPATH = __DEFAULT_DATA_DIR__.joinpath('apikeyper.db')
log.debug(f'Default DB filepath is {DEFAULT_DB_FILEPATH}')

"""
This module defines a class, APIKeyDB, for managing API keys stored in a SQLite database.
"""


class APIKeyDB:
    """
    This class provides methods to interact with a SQLite database of API keys. It also supports
    exporting the database contents to JSON and XML formats.

    Attributes:
        db_file_path (str): The path to the SQLite database file.
        conn (sqlite3.Connection): The connection to the SQLite database.
        cursor (sqlite3.Cursor): The cursor for executing SQL statements.
    """

    def __init__(self, db_file_path: Optional[str] = None) -> None:
        """
        Initializes the APIKeyDB with a connection to the specified SQLite database file.

        Parameters:
            db_file_path: The path to the SQLite database file. If None, uses the default path.
        """
        if db_file_path is None:
            db_file_path = DEFAULT_DB_FILEPATH

        self.db_file_path = db_file_path
        self.conn = sqlite3.connect(db_file_path)
        self.cursor = self.conn.cursor()
        self.cursor.execute(
            """CREATE TABLE IF NOT EXISTS apikeys (
                                    service text,
                                    key_name text,
                                    added text,
                                    key text,
                                    status text,
                                    revoked_on text,
                                    PRIMARY KEY (service, key_name))"""
        )

    def add_key(self, service: str, key_name: str, key: str, added: str, status: str, revoked_on: Optional[str] = None) -> None:
        """
        Adds a new API key to the database using INSERT OR REPLACE to update existing entries.

        Parameters:
            service: The service for the API key.
            key_name: The name of the API key.
            key: The API key.
            added: The date the key was added (ISO8601 format).
            status: The status of the API key.
            revoked_on: The date the key was revoked. Defaults to None.
        """
        self.cursor.execute(
            "INSERT OR REPLACE INTO apikeys (service, key_name, added, key, status, revoked_on) VALUES (?,?,?,?,?,?)",
            (service, key_name, added, key, status, revoked_on),
        )
        self.conn.commit()

    def get_key(self, service: str, key_name: Optional[str] = None, only_active: bool = True) -> Optional[str]:
        """
        Retrieves an API key for a specific service from the database.

        Parameters:
            service: The service to retrieve the key for.
            key_name: The specific key name to retrieve. If None, gets the most recent key.
            only_active: Whether to only return active keys. Defaults to True.

        Returns:
            The API key string if found, None otherwise.
        """
        if key_name is not None:
            # Get specific key by name
            query = "SELECT key FROM apikeys WHERE service=? AND key_name=?"
            params = [service, key_name]
            if only_active:
                query += " AND status='active'"
        else:
            # Get most recent key for service
            query = "SELECT key FROM apikeys WHERE service=?"
            params = [service]
            if only_active:
                query += " AND status='active'"
            query += " ORDER BY added DESC LIMIT 1"
        
        self.cursor.execute(query, params)
        result = self.cursor.fetchone()
        return result[0] if result else None

    def delete_key(self, service: str, key_name: Optional[str] = None) -> None:
        """
        Deletes an API key for a specific service from the database.

        Parameters:
            service: The service to delete the key for.
            key_name: The specific key name to delete. If None, deletes all keys for the service.
        """
        if key_name is not None:
            self.cursor.execute("DELETE FROM apikeys WHERE service=? AND key_name=?", (service, key_name))
        else:
            self.cursor.execute("DELETE FROM apikeys WHERE service=?", (service,))
        self.conn.commit()

    def list_keys_for_service(self, service: str) -> list[tuple]:
        """
        Lists all API keys for a specific service.

        Parameters:
            service: The service to list keys for.

        Returns:
            A list of tuples representing the API keys for the service.
        """
        self.cursor.execute("SELECT * FROM apikeys WHERE service=?", (service,))
        return self.cursor.fetchall()

    def list_services(self) -> list[str]:
        """
        Lists all unique services in the database.

        Returns:
            A list of all unique services.
        """
        self.cursor.execute("SELECT DISTINCT service FROM apikeys")
        return [service[0] for service in self.cursor.fetchall()]

<<<<<<< HEAD
    def get_key(self, service):
        """
        Retrieves the first active API key for a specific service from the database.

        Args:
            service (str): The service to retrieve the key for.

        Returns:
            tuple or None: A tuple representing the API key row (service, key_name, added, key, status, revoked_on)
                          or None if no key is found.
        """
        self.cursor.execute(
            "SELECT * FROM apikeys WHERE service=? AND status='active' ORDER BY added DESC LIMIT 1", 
            (service,)
        )
        return self.cursor.fetchone()

    def delete_key(self, service):
        """
        Deletes all API keys for a specific service from the database.

        Args:
            service (str): The service to delete keys for.

        Returns:
            None
        """
        self.cursor.execute("DELETE FROM apikeys WHERE service=?", (service,))
        self.conn.commit()

    def close(self):
=======
    def close(self) -> None:
>>>>>>> aee615ef
        """
        Closes the connection to the SQLite database.
        """
        self.conn.close()

<<<<<<< HEAD
    def export_db_as_json(self, export_path, redact_secrets=True):
        """
        Exports the contents of the database to a JSON file.

        Args:
            export_path (str): The path to the output JSON file.
            redact_secrets (bool): Whether to redact API key values. Defaults to True for security.
=======
    def export_db_as_json(self, export_path: str) -> None:
        """
        Exports the contents of the database to a JSON file.

        Parameters:
            export_path: The path to the output JSON file.
>>>>>>> aee615ef
        """

        all_services = self.list_services()
        data = {}
        for service in all_services:
            keys = self.list_keys_for_service(service)
            data[service] = [
                {
                    "key_name": key[1],
                    "added": key[2],
                    "key": "***REDACTED***" if redact_secrets else key[3],
                    "status": key[4],
                    "revoked_on": key[5],
                }
                for key in keys
            ]

        with open(export_path, "w") as json_file:
            json.dump(data, json_file, indent=4)

<<<<<<< HEAD
    def export_db_as_xml(self, export_path, redact_secrets=True):
        """
        Exports the contents of the database to an XML file.

        Args:
            export_path (str): The path to the output XML file.
            redact_secrets (bool): Whether to redact API key values. Defaults to True for security.
=======
    def export_db_as_xml(self, export_path: str) -> None:
        """
        Exports the contents of the database to an XML file.

        Parameters:
            export_path: The path to the output XML file.
>>>>>>> aee615ef
        """
        root = ET.Element("services")

        all_services = self.list_services()
        for service in all_services:
            service_element = ET.SubElement(root, "service", name=service)
            keys = self.list_keys_for_service(service)
            for key in keys:
                key_element = ET.SubElement(service_element, "key")
                ET.SubElement(key_element, "key_name").text = key[1]
                ET.SubElement(key_element, "added").text = key[2]
                ET.SubElement(key_element, "key_value").text = "***REDACTED***" if redact_secrets else key[3]
                ET.SubElement(key_element, "status").text = key[4]
                ET.SubElement(key_element, "revoked_on").text = key[5]

        tree = ET.ElementTree(root)
        tree.write(export_path)<|MERGE_RESOLUTION|>--- conflicted
+++ resolved
@@ -139,7 +139,6 @@
         self.cursor.execute("SELECT DISTINCT service FROM apikeys")
         return [service[0] for service in self.cursor.fetchall()]
 
-<<<<<<< HEAD
     def get_key(self, service):
         """
         Retrieves the first active API key for a specific service from the database.
@@ -171,15 +170,11 @@
         self.conn.commit()
 
     def close(self):
-=======
-    def close(self) -> None:
->>>>>>> aee615ef
         """
         Closes the connection to the SQLite database.
         """
         self.conn.close()
-
-<<<<<<< HEAD
+        
     def export_db_as_json(self, export_path, redact_secrets=True):
         """
         Exports the contents of the database to a JSON file.
@@ -187,14 +182,7 @@
         Args:
             export_path (str): The path to the output JSON file.
             redact_secrets (bool): Whether to redact API key values. Defaults to True for security.
-=======
-    def export_db_as_json(self, export_path: str) -> None:
-        """
-        Exports the contents of the database to a JSON file.
-
-        Parameters:
-            export_path: The path to the output JSON file.
->>>>>>> aee615ef
+
         """
 
         all_services = self.list_services()
@@ -215,7 +203,6 @@
         with open(export_path, "w") as json_file:
             json.dump(data, json_file, indent=4)
 
-<<<<<<< HEAD
     def export_db_as_xml(self, export_path, redact_secrets=True):
         """
         Exports the contents of the database to an XML file.
@@ -223,14 +210,7 @@
         Args:
             export_path (str): The path to the output XML file.
             redact_secrets (bool): Whether to redact API key values. Defaults to True for security.
-=======
-    def export_db_as_xml(self, export_path: str) -> None:
-        """
-        Exports the contents of the database to an XML file.
-
-        Parameters:
-            export_path: The path to the output XML file.
->>>>>>> aee615ef
+
         """
         root = ET.Element("services")
 
